--- conflicted
+++ resolved
@@ -4,12 +4,9 @@
 import org.springframework.stereotype.Service;
 import podcast.model.entities.Commentary;
 import podcast.model.entities.Episode;
-<<<<<<< HEAD
 import podcast.model.exceptions.EpisodeNotFoundException;
-=======
 import podcast.model.entities.Podcast;
 import podcast.model.exceptions.ChapterOrSeasonInvalidException;
->>>>>>> 7762dbf3
 import podcast.model.exceptions.PodcastNotFoundException;
 import podcast.model.repositories.interfaces.IEpisodeHistoryRepository;
 import podcast.model.repositories.interfaces.IEpisodeRepository;
@@ -106,12 +103,11 @@
                 new EpisodeNotFoundException("Episode with ID " + episodeId + " not found"));
     }
 
-<<<<<<< HEAD
     public String getAudioUrl(Long episodeId) {
         Episode episode = episodeRepository.findById(episodeId).orElseThrow(() ->
                 new EpisodeNotFoundException("Episode with ID " + episodeId + " not found"));
         return episode.getAudioPath();
-=======
+      
     public Episode getEpisodeByTitle(String title) {
         return episodeRepository.findByTitleIgnoreCase(title).stream()
                 .findFirst()
@@ -125,7 +121,6 @@
                 .findFirst()
                 .orElseThrow(() -> new PodcastNotFoundException("Podcast with title " + podcastTitle + " not found"));
         return podcast.getEpisodes();
->>>>>>> 7762dbf3
     }
 
     public List<Episode> getAllFiltered(String title, Long podcastId) {
@@ -147,7 +142,7 @@
         return filtered;
     }
 
-<<<<<<< HEAD
+
     public void commentEpisode(Long episodeId, String comment, String username) {
         episodeHistoryRepository.findByEpisode_IdAndUser_Id(episodeId, Long.valueOf(username))
                 .orElseThrow(() -> new EpisodeNotFoundException("Episode not viewed for: " + episodeId + " and user ID: " + username));
@@ -161,12 +156,12 @@
                 .build();
         episode.getCommentaries().add(commentary);
         episodeRepository.save(episode);
-=======
+
     public List<Episode> getEpisodesByMostViews() {
         if (episodeRepository.findAll().isEmpty()) {
             throw new IllegalArgumentException("No episodes found");
         }
         return episodeRepository.findAllByOrderByViewsDesc();
->>>>>>> 7762dbf3
+
     }
 }